--- conflicted
+++ resolved
@@ -1,10 +1,6 @@
 [package]
 name = "brewdrivers"
-<<<<<<< HEAD
-version = "0.12.3"
-=======
 version = "0.13.0"
->>>>>>> 381c7146
 authors = ["llamicron <llamicron@gmail.com>"]
 edition = "2021"
 description = "Brewkit drivers"
